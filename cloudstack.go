/*
 * Licensed to the Apache Software Foundation (ASF) under one
 * or more contributor license agreements.  See the NOTICE file
 * distributed with this work for additional information
 * regarding copyright ownership.  The ASF licenses this file
 * to you under the Apache License, Version 2.0 (the
 * "License"); you may not use this file except in compliance
 * with the License.  You may obtain a copy of the License at
 *
 *   http://www.apache.org/licenses/LICENSE-2.0
 *
 * Unless required by applicable law or agreed to in writing,
 * software distributed under the License is distributed on an
 * "AS IS" BASIS, WITHOUT WARRANTIES OR CONDITIONS OF ANY
 * KIND, either express or implied.  See the License for the
 * specific language governing permissions and limitations
 * under the License.
 */

package cloudstack

import (
	"context"
	"encoding/json"
	"errors"
	"fmt"
	"io"
	"os"
	"strings"
	"time"

	"github.com/apache/cloudstack-go/v2/cloudstack"
	"github.com/blang/semver/v4"
	"gopkg.in/gcfg.v1"

	corev1 "k8s.io/api/core/v1"
	apierrors "k8s.io/apimachinery/pkg/api/errors"
	metav1 "k8s.io/apimachinery/pkg/apis/meta/v1"
	"k8s.io/apimachinery/pkg/types"
	"k8s.io/client-go/kubernetes"
	cloudprovider "k8s.io/cloud-provider"
	"k8s.io/klog/v2"
)

// ProviderName is the name of this cloud provider.
const ProviderName = "external-cloudstack"

// CSConfig wraps the config for the CloudStack cloud provider.
type CSConfig struct {
	Global struct {
		APIURL      string `gcfg:"api-url"`
		APIKey      string `gcfg:"api-key"`
		SecretKey   string `gcfg:"secret-key"`
		SSLNoVerify bool   `gcfg:"ssl-no-verify"`
		ProjectID   string `gcfg:"project-id"`
		Zone        string `gcfg:"zone"`
		Region      string `gcfg:"region"`
	}
}

// CSCloud is an implementation of Interface for CloudStack.
type CSCloud struct {
	client        *cloudstack.CloudStackClient
	projectID     string // If non-"", all resources will be created within this project
	zone          string
	region        string
	version       semver.Version
	clientBuilder cloudprovider.ControllerClientBuilder
}

func init() {
	cloudprovider.RegisterCloudProvider(ProviderName, func(config io.Reader) (cloudprovider.Interface, error) {
		cfg, err := readConfig(config)
		if err != nil {
			return nil, err
		}

		return newCSCloud(cfg)
	})
}

func readConfig(config io.Reader) (*CSConfig, error) {
	cfg := &CSConfig{}

	if config == nil {
		return cfg, nil
	}

	if err := gcfg.ReadInto(cfg, config); err != nil {
		return nil, fmt.Errorf("could not parse cloud provider config: %v", err)
	}

	return cfg, nil
}

// newCSCloud creates a new instance of CSCloud.
func newCSCloud(cfg *CSConfig) (*CSCloud, error) {
	cs := &CSCloud{
		projectID: cfg.Global.ProjectID,
		zone:      cfg.Global.Zone,
		region:    cfg.Global.Region,
		version:   semver.Version{},
	}

	if cfg.Global.APIURL != "" && cfg.Global.APIKey != "" && cfg.Global.SecretKey != "" {
		cs.client = cloudstack.NewAsyncClient(cfg.Global.APIURL, cfg.Global.APIKey, cfg.Global.SecretKey, !cfg.Global.SSLNoVerify)
	}

	if cs.client == nil {
		return nil, errors.New("no cloud provider config given")
	}

	version, err := cs.getManagementServerVersion()
	if err != nil {
		return nil, err
	}
	cs.version = version

	return cs, nil
}

func (cs *CSCloud) getManagementServerVersion() (semver.Version, error) {
	msServersResp, err := cs.client.Management.ListManagementServersMetrics(cs.client.Management.NewListManagementServersMetricsParams())
	if err != nil {
		return semver.Version{}, err
	}
	if msServersResp.Count == 0 {
		return semver.Version{}, errors.New("no management servers found")
	}
	version := msServersResp.ManagementServersMetrics[0].Version
	v, err := semver.ParseTolerant(strings.Join(strings.Split(version, ".")[0:3], "."))
	if err != nil {
		klog.Errorf("failed to parse management server version: %v", err)
		return semver.Version{}, err
	}
	return v, nil
}

// Initialize passes a Kubernetes clientBuilder interface to the cloud provider
func (cs *CSCloud) Initialize(clientBuilder cloudprovider.ControllerClientBuilder, stop <-chan struct{}) {
	cs.clientBuilder = clientBuilder
}

// LoadBalancer returns an implementation of LoadBalancer for CloudStack.
func (cs *CSCloud) LoadBalancer() (cloudprovider.LoadBalancer, bool) {
	if cs.client == nil {
		return nil, false
	}

	return cs, true
}

// Instances returns an implementation of Instances for CloudStack.
func (cs *CSCloud) Instances() (cloudprovider.Instances, bool) {
	if cs.client == nil {
		return nil, false
	}

	return cs, true
}

func (cs *CSCloud) InstancesV2() (cloudprovider.InstancesV2, bool) {
	if cs.client == nil {
		return nil, false
	}

	return cs, true
}

// Zones returns an implementation of Zones for CloudStack.
func (cs *CSCloud) Zones() (cloudprovider.Zones, bool) {
	if cs.client == nil {
		return nil, false
	}

	return cs, true
}

// Clusters returns an implementation of Clusters for CloudStack.
func (cs *CSCloud) Clusters() (cloudprovider.Clusters, bool) {
	if cs.client == nil {
		return nil, false
	}

	klog.Warning("This cloud provider doesn't support clusters")
	return nil, false
}

// Routes returns an implementation of Routes for CloudStack.
func (cs *CSCloud) Routes() (cloudprovider.Routes, bool) {
	if cs.client == nil {
		return nil, false
	}

	klog.Warning("This cloud provider doesn't support routes")
	return nil, false
}

// ProviderName returns the cloud provider ID.
func (cs *CSCloud) ProviderName() string {
	return ProviderName
}

// HasClusterID returns true if the cluster has a clusterID
func (cs *CSCloud) HasClusterID() bool {
	return true
}

// GetZone returns the Zone containing the region that the program is running in.
func (cs *CSCloud) GetZone(ctx context.Context) (cloudprovider.Zone, error) {
	zone := cloudprovider.Zone{}

	if cs.zone == "" {
		// In Kubernetes pods, os.Hostname() returns the pod name, not the node hostname.
		// We need to get the node name from the pod's spec.nodeName using the Kubernetes API.
		nodeName, err := cs.getNodeNameFromPod(ctx)
		if err != nil {
			return zone, fmt.Errorf("failed to get node name for retrieving the zone: %v", err)
		}

		instance, count, err := cs.client.VirtualMachine.GetVirtualMachineByName(
			nodeName,
			cloudstack.WithProject(cs.projectID),
		)
		if err != nil {
			if count == 0 {
				return zone, fmt.Errorf("could not find CloudStack instance with name %s for retrieving the zone: %v", nodeName, err)
			}
			return zone, fmt.Errorf("error getting instance for retrieving the zone: %v", err)
		}

		cs.zone = instance.Zonename
	}

	klog.V(2).Infof("Current zone is %v", cs.zone)
	zone.FailureDomain = cs.zone

	zone.Region = cs.getRegionFromZone(cs.zone)

	return zone, nil
}

// GetZoneByProviderID returns the Zone, found by using the provider ID.
func (cs *CSCloud) GetZoneByProviderID(ctx context.Context, providerID string) (cloudprovider.Zone, error) {
	zone := cloudprovider.Zone{}

	instance, count, err := cs.client.VirtualMachine.GetVirtualMachineByID(
		cs.getInstanceIDFromProviderID(providerID),
		cloudstack.WithProject(cs.projectID),
	)
	if err != nil {
		if count == 0 {
			return zone, fmt.Errorf("could not find node by ID: %v", providerID)
		}
		return zone, fmt.Errorf("error retrieving zone: %v", err)
	}

	klog.V(2).Infof("Current zone is %v", cs.zone)
	zone.FailureDomain = instance.Zonename
	zone.Region = cs.getRegionFromZone(instance.Zonename)

	return zone, nil
}

// GetZoneByNodeName returns the Zone, found by using the node name.
func (cs *CSCloud) GetZoneByNodeName(ctx context.Context, nodeName types.NodeName) (cloudprovider.Zone, error) {
	zone := cloudprovider.Zone{}

	instance, count, err := cs.client.VirtualMachine.GetVirtualMachineByName(
		string(nodeName),
		cloudstack.WithProject(cs.projectID),
	)
	if err != nil {
		if count == 0 {
			return zone, fmt.Errorf("could not find node: %v", nodeName)
		}
		return zone, fmt.Errorf("error retrieving zone: %v", err)
	}

	klog.V(2).Infof("Current zone is %v", cs.zone)
	zone.FailureDomain = instance.Zonename
	zone.Region = cs.getRegionFromZone(instance.Zonename)

	return zone, nil
}

// getNodeNameFromPod gets the node name where this pod is running by querying the Kubernetes API.
// It uses the pod's name and namespace (from environment variables or hostname) to look up the pod
// and retrieve its spec.nodeName field.
func (cs *CSCloud) getNodeNameFromPod(ctx context.Context) (string, error) {
	if cs.clientBuilder == nil {
		return "", fmt.Errorf("clientBuilder not initialized, cannot query Kubernetes API")
	}

	client, err := cs.clientBuilder.Client("cloud-controller-manager")
	if err != nil {
		return "", fmt.Errorf("failed to get Kubernetes client: %v", err)
	}

	// Get pod name and namespace
	// In Kubernetes, the pod name is available as HOSTNAME environment variable
	// or we can use os.Hostname() which returns the pod name
	podName := os.Getenv("HOSTNAME")
	if podName == "" {
		var err error
		podName, err = os.Hostname()
		if err != nil {
			return "", fmt.Errorf("failed to get pod name: %v", err)
		}
	}

	// Get namespace from environment variable or default to kube-system for CCM
	namespace := os.Getenv("POD_NAMESPACE")
	if namespace == "" {
		// Try reading from service account namespace file (available in pods)
		if data, err := os.ReadFile("/var/run/secrets/kubernetes.io/serviceaccount/namespace"); err == nil {
			namespace = string(data)
		} else {
			// Default namespace for cloud controller manager
			namespace = "kube-system"
		}
	}

	// Get the pod object from Kubernetes API
	pod, err := client.CoreV1().Pods(namespace).Get(ctx, podName, metav1.GetOptions{})
	if err != nil {
		return "", fmt.Errorf("failed to get pod %s/%s from Kubernetes API: %v", namespace, podName, err)
	}

	if pod.Spec.NodeName == "" {
		return "", fmt.Errorf("pod %s/%s does not have a nodeName assigned yet", namespace, podName)
	}

	klog.V(4).Infof("found node name %s for pod %s/%s", pod.Spec.NodeName, namespace, podName)
	return pod.Spec.NodeName, nil
}

<<<<<<< HEAD
// setServiceAnnotation updates a service annotation using the Kubernetes client.
// It uses a patch operation with retry logic to handle concurrent updates safely.
func (cs *CSCloud) setServiceAnnotation(ctx context.Context, service *corev1.Service, key, value string) error {
	if cs.clientBuilder == nil {
		klog.V(4).Infof("Client builder not available, skipping annotation update for service %s/%s", service.Namespace, service.Name)
		return nil
	}

	client, err := cs.clientBuilder.Client("cloud-controller-manager")
	if err != nil {
		return fmt.Errorf("failed to get Kubernetes client: %v", err)
	}

	// First, check if the annotation already has the correct value to avoid unnecessary updates
	svc, err := client.CoreV1().Services(service.Namespace).Get(ctx, service.Name, metav1.GetOptions{})
	if err != nil {
		if apierrors.IsNotFound(err) {
			klog.V(4).Infof("Service %s/%s not found, skipping annotation update", service.Namespace, service.Name)
			return nil
		}
		return fmt.Errorf("failed to get service: %v", err)
	}

	// Check if annotation already has the correct value
	if svc.Annotations != nil {
		if existingValue, exists := svc.Annotations[key]; exists && existingValue == value {
			klog.V(4).Infof("Annotation %s already set to %s for service %s/%s", key, value, service.Namespace, service.Name)
			return nil
		}
	}

	// Use patch operation with retry logic to handle concurrent updates
	return cs.patchServiceAnnotation(ctx, client, service.Namespace, service.Name, key, value)
}

// patchServiceAnnotation patches a service annotation using a JSON merge patch with retry logic.
// This method handles concurrent updates safely by retrying on conflicts.
func (cs *CSCloud) patchServiceAnnotation(ctx context.Context, client kubernetes.Interface, namespace, name, key, value string) error {
	const maxRetries = 3
	const retryDelay = 500 * time.Millisecond

	// Prepare the patch payload - merge patch that updates only the specific annotation
	// JSON merge patch will preserve other annotations while updating/adding this one
	patchData := map[string]interface{}{
		"metadata": map[string]interface{}{
			"annotations": map[string]string{
				key: value,
			},
		},
	}

	patchBytes, err := json.Marshal(patchData)
	if err != nil {
		return fmt.Errorf("failed to marshal patch data: %v", err)
	}

	for attempt := 0; attempt < maxRetries; attempt++ {
		// Apply the patch using JSON merge patch type
		// This is atomic and avoids race conditions by merging with existing annotations
		_, err = client.CoreV1().Services(namespace).Patch(
			ctx,
			name,
			types.MergePatchType,
			patchBytes,
			metav1.PatchOptions{},
		)

		if err == nil {
			klog.V(4).Infof("Successfully set annotation %s=%s on service %s/%s", key, value, namespace, name)
			return nil
		}

		// Handle conflict errors with retry logic
		if apierrors.IsConflict(err) {
			if attempt < maxRetries-1 {
				klog.V(4).Infof("Conflict updating service %s/%s annotation, retrying (attempt %d/%d): %v", namespace, name, attempt+1, maxRetries, err)
				time.Sleep(retryDelay)
				continue
			}
			return fmt.Errorf("failed to update service annotation after %d retries due to conflicts: %v", maxRetries, err)
		}

		// Handle not found errors
		if apierrors.IsNotFound(err) {
			klog.V(4).Infof("Service %s/%s not found during patch, skipping annotation update", namespace, name)
			return nil
		}

		// For other errors, return immediately
		return fmt.Errorf("failed to patch service annotation: %v", err)
	}

	return fmt.Errorf("failed to update service annotation after %d attempts", maxRetries)
=======
func (cs *CSCloud) getRegionFromZone(zone string) string {
	if cs.region != "" {
		return cs.region
	}
	return zone
>>>>>>> 04bf5364
}<|MERGE_RESOLUTION|>--- conflicted
+++ resolved
@@ -335,7 +335,6 @@
 	return pod.Spec.NodeName, nil
 }
 
-<<<<<<< HEAD
 // setServiceAnnotation updates a service annotation using the Kubernetes client.
 // It uses a patch operation with retry logic to handle concurrent updates safely.
 func (cs *CSCloud) setServiceAnnotation(ctx context.Context, service *corev1.Service, key, value string) error {
@@ -429,11 +428,11 @@
 	}
 
 	return fmt.Errorf("failed to update service annotation after %d attempts", maxRetries)
-=======
+}
+
 func (cs *CSCloud) getRegionFromZone(zone string) string {
 	if cs.region != "" {
 		return cs.region
 	}
 	return zone
->>>>>>> 04bf5364
 }